# Items

An _item_ is a component of a crate. Items are organized within a crate by a
nested set of [modules]. Every crate has a single "outermost" anonymous module;
all further items within the crate have [paths] within the module tree of the
crate.

[modules]: #modules
[paths]: paths.html

Items are entirely determined at compile-time, generally remain fixed during
execution, and may reside in read-only memory.

There are several kinds of item:

* [modules](#modules)
* [`extern crate` declarations](#extern-crate-declarations)
* [`use` declarations](#use-declarations)
* [function definitions](#functions)
* [type definitions](#type-aliases)
* [struct definitions](#structs)
* [enumeration definitions](#enumerations)
* [union definitions](#unions)
* [constant items](#constant-items)
* [static items](#static-items)
* [trait definitions](#traits)
* [implementations](#implementations)
* [`extern` blocks](#external-blocks)

Some items form an implicit scope for the declaration of sub-items. In other
words, within a function or module, declarations of items can (in many cases)
be mixed with the statements, control blocks, and similar artifacts that
otherwise compose the item body. The meaning of these scoped items is the same
as if the item was declared outside the scope &mdash; it is still a static item
&mdash; except that the item's *path name* within the module namespace is
qualified by the name of the enclosing item, or is private to the enclosing
item (in the case of functions). The grammar specifies the exact locations in
which sub-item declarations may appear.

## Type Parameters

Functions, type aliases, structs, enumerations, unions, traits and
implementations may be *parameterized* by type. Type parameters are given as a
comma-separated list of identifiers enclosed in angle brackets (`<...>`), after
the name of the item (except for implementations, where they come directly
after `impl`) and before its definition.

The type parameters of an item are considered "part of the name", not part of
the type of the item. A referencing [path] must (in principle) provide type
arguments as a list of comma-separated types enclosed within angle brackets, in
order to refer to the type-parameterized item. In practice, the type-inference
system can usually infer such argument types from context. There are no general
type-parametric types, only type-parametric items. That is, Rust has no notion
of type abstraction: there are no higher-ranked (or "forall") types abstracted
over other types, though higher-ranked types do exist for lifetimes.

[path]: paths.html

## Modules

A module is a container for zero or more [items].

[items]: items.html

A _module item_ is a module, surrounded in braces, named, and prefixed with the
keyword `mod`. A module item introduces a new, named module into the tree of
modules making up a crate. Modules can nest arbitrarily.

An example of a module:

```rust
mod math {
    type Complex = (f64, f64);
    fn sin(f: f64) -> f64 {
        /* ... */
# panic!();
    }
    fn cos(f: f64) -> f64 {
        /* ... */
# panic!();
    }
    fn tan(f: f64) -> f64 {
        /* ... */
# panic!();
    }
}
```

Modules and types share the same namespace. Declaring a named type with the
same name as a module in scope is forbidden: that is, a type definition, trait,
struct, enumeration, union, type parameter or crate can't shadow the name of a
module in scope, or vice versa. Items brought into scope with `use` also have
this restriction.

A module without a body is loaded from an external file, by default with the
same name as the module, plus the `.rs` extension. When a nested submodule is
loaded from an external file, it is loaded from a subdirectory path that
mirrors the module hierarchy.

```rust,ignore
// Load the `vec` module from `vec.rs`
mod vec;

mod thread {
    // Load the `local_data` module from `thread/local_data.rs`
    // or `thread/local_data/mod.rs`.
    mod local_data;
}
```

The directories and files used for loading external file modules can be
influenced with the `path` attribute.

```rust,ignore
#[path = "thread_files"]
mod thread {
    // Load the `local_data` module from `thread_files/tls.rs`
    #[path = "tls.rs"]
    mod local_data;
}
```

### Extern crate declarations

An _`extern crate` declaration_ specifies a dependency on an external crate.
The external crate is then bound into the declaring scope as the `ident`
provided in the `extern_crate_decl`.

The external crate is resolved to a specific `soname` at compile time, and a
runtime linkage requirement to that `soname` is passed to the linker for
loading at runtime. The `soname` is resolved at compile time by scanning the
compiler's library path and matching the optional `crateid` provided against
the `crateid` attributes that were declared on the external crate when it was
compiled. If no `crateid` is provided, a default `name` attribute is assumed,
equal to the `ident` given in the `extern_crate_decl`.

Three examples of `extern crate` declarations:

```rust,ignore
extern crate pcre;

extern crate std; // equivalent to: extern crate std as std;

extern crate std as ruststd; // linking to 'std' under another name
```

When naming Rust crates, hyphens are disallowed. However, Cargo packages may
make use of them. In such case, when `Cargo.toml` doesn't specify a crate name,
Cargo will transparently replace `-` with `_` (Refer to [RFC 940] for more
details).

Here is an example:

```rust,ignore
// Importing the Cargo package hello-world
extern crate hello_world; // hyphen replaced with an underscore
```

[RFC 940]: https://github.com/rust-lang/rfcs/blob/master/text/0940-hyphens-considered-harmful.md

### Use declarations

A _use declaration_ creates one or more local name bindings synonymous with
some other [path]. Usually a `use` declaration is used to shorten the path
required to refer to a module item. These declarations may appear in [modules]
and [blocks], usually at the top.

[path]: paths.html
[modules]: #modules
[blocks]: expressions.html#block-expressions

> **Note**: Unlike in many languages, `use` declarations in Rust do *not*
> declare linkage dependency with external crates. Rather, [`extern crate`
> declarations](#extern-crate-declarations) declare linkage dependencies.

Use declarations support a number of convenient shortcuts:

* Simultaneously binding a list of paths differing only in their final element,
  using the glob-like brace syntax `use a::b::{c,d,e,f};`
* Simultaneously binding a list of paths differing only in their final element
  and their immediate parent module, using the `self` keyword, such as `use
  a::b::{self, c, d};`
* Rebinding the target name as a new local name, using the syntax `use p::q::r
  as x;`. This can also be used with the last two features: `use a::b::{self as
  ab, c as abc}`.
* Binding all paths matching a given prefix, using the asterisk wildcard syntax
  `use a::b::*;`

An example of `use` declarations:

```rust
use std::option::Option::{Some, None};
use std::collections::hash_map::{self, HashMap};

fn foo<T>(_: T){}
fn bar(map1: HashMap<String, usize>, map2: hash_map::HashMap<String, usize>){}

fn main() {
    // Equivalent to 'foo(vec![std::option::Option::Some(1.0f64),
    // std::option::Option::None]);'
    foo(vec![Some(1.0f64), None]);

    // Both `hash_map` and `HashMap` are in scope.
    let map1 = HashMap::new();
    let map2 = hash_map::HashMap::new();
    bar(map1, map2);
}
```

Like items, `use` declarations are private to the containing module, by
default. Also like items, a `use` declaration can be public, if qualified by
the `pub` keyword. Such a `use` declaration serves to _re-export_ a name. A
public `use` declaration can therefore _redirect_ some public name to a
different target definition: even a definition with a private canonical path,
inside a different module. If a sequence of such redirections form a cycle or
cannot be resolved unambiguously, they represent a compile-time error.

An example of re-exporting:

```rust
# fn main() { }
mod quux {
    pub use quux::foo::{bar, baz};

    pub mod foo {
        pub fn bar() { }
        pub fn baz() { }
    }
}
```

In this example, the module `quux` re-exports two public names defined in
`foo`.

Also note that the paths contained in `use` items are relative to the crate
root. So, in the previous example, the `use` refers to `quux::foo::{bar, baz}`,
and not simply to `foo::{bar, baz}`. This also means that top-level module
declarations should be at the crate root if direct usage of the declared
modules within `use` items is desired. It is also possible to use `self` and
`super` at the beginning of a `use` item to refer to the current and direct
parent modules respectively. All rules regarding accessing declared modules in
`use` declarations apply to both module declarations and `extern crate`
declarations.

An example of what will and will not work for `use` items:

```rust
# #![allow(unused_imports)]
use foo::baz::foobaz;    // good: foo is at the root of the crate

mod foo {

    mod example {
        pub mod iter {}
    }

    use foo::example::iter; // good: foo is at crate root
//  use example::iter;      // bad:  example is not at the crate root
    use self::baz::foobaz;  // good: self refers to module 'foo'
    use foo::bar::foobar;   // good: foo is at crate root

    pub mod bar {
        pub fn foobar() { }
    }

    pub mod baz {
        use super::bar::foobar; // good: super refers to module 'foo'
        pub fn foobaz() { }
    }
}

fn main() {}
```

## Functions

<<<<<<< HEAD
A _function item_ defines a sequence of [statements] and a final [expression],
along with a name and a set of parameters. Other than a name, all these are
optional. Functions are declared with the keyword `fn`. Functions may declare a
=======
A _function_ consists of a [block], along with a name and a set of
parameters. Other than a name, all these are optional.
Functions are declared with the keyword `fn`. Functions may declare a
>>>>>>> 75aee625
set of *input* [*variables*][variables] as parameters, through which the caller
passes arguments into the function, and the *output* [*type*][type] of the
value the function will return to its caller on completion.

[block]: expressions.html#block-expressions
[variables]: variables.html
[type]: types.html

When referred to, a _function_ yields a first-class *value* of the
corresponding zero-sized [*function item type*][function item type], which
when called evaluates to a direct call to the function.

[function item type]: types.html#function-item-types

For example, this is a simple function:
```rust
fn answer_to_life_the_universe_and_everything() -> i32 {
    return 42;
}
```

As with `let` bindings, function arguments are irrefutable patterns, so any
pattern that is valid in a let binding is also valid as an argument:

```rust
fn first((value, _): (i32, i32)) -> i32 { value }
```

The block of a function is conceptually wrapped in a block that binds the
argument patterns and then `return`s the value of the function's block. This
means that the tail expression of the block, if evaluated, ends up being 
returned to the caller. As usual, an explicit return expression within
the body of the function will short-cut that implicit return, if reached.

For example, the function above behaves as if it was written as:

```rust,ignore
// argument_0 is the actual first argument passed from the caller
let (value, _) = argument_0;
return {
    value
};
```

### Generic functions

A _generic function_ allows one or more _parameterized types_ to appear in its
signature. Each type parameter must be explicitly declared in an
angle-bracket-enclosed and comma-separated list, following the function name.

```rust
// foo is generic over A and B

fn foo<A, B>(x: A, y: B) {
# }
```

Inside the function signature and body, the name of the type parameter can be
used as a type name. [Trait](#traits) bounds can be specified for type
parameters to allow methods with that trait to be called on values of that
type. This is specified using the `where` syntax:

```rust
# use std::fmt::Debug;
fn foo<T>(x: T) where T: Debug {
# }
```

When a generic function is referenced, its type is instantiated based on the
context of the reference. For example, calling the `foo` function here:

```rust
use std::fmt::Debug;

fn foo<T>(x: &[T]) where T: Debug {
    // details elided
}

foo(&[1, 2]);
```

will instantiate type parameter `T` with `i32`.

The type parameters can also be explicitly supplied in a trailing [path]
component after the function name. This might be necessary if there is not
sufficient context to determine the type parameters. For example,
`mem::size_of::<u32>() == 4`.

[path]: paths.html

### Diverging functions

A special kind of function can be declared with a `!` character where the
output type would normally be. For example:

```rust
fn my_err(s: &str) -> ! {
    println!("{}", s);
    panic!();
}
```

We call such functions "diverging" because they never return a value to the
caller. Every control path in a diverging function must end with a `panic!()`,
a loop expression without an associated break expression, or a call to another
diverging function on every control path. The `!` annotation does *not* denote
a type.

It might be necessary to declare a diverging function because as mentioned
previously, the typechecker checks that every control path in a function ends
with a [`return`] or diverging expression. So, if `my_err` were declared
without the `!` annotation, the following code would not typecheck:

[`return`]: expressions.html#return-expressions

```rust
# fn my_err(s: &str) -> ! { panic!() }

fn f(i: i32) -> i32 {
    if i == 42 {
        return 42;
    }
    else {
        my_err("Bad number!");
    }
}
```

This will not compile without the `!` annotation on `my_err`, since the `else`
branch of the conditional in `f` does not return an `i32`, as required by the
signature of `f`. Adding the `!` annotation to `my_err` informs the typechecker
that, should control ever enter `my_err`, no further type judgments about `f`
need to hold, since control will never resume in any context that relies on
those judgments. Thus the return type on `f` only needs to reflect the `if`
branch of the conditional.

### Extern functions

Extern functions are part of Rust's foreign function interface, providing the
opposite functionality to [external blocks](#external-blocks). Whereas external
blocks allow Rust code to call foreign code, extern functions with bodies
defined in Rust code _can be called by foreign code_. They are defined in the
same way as any other Rust function, except that they have the `extern`
modifier.

```rust
// Declares an extern fn, the ABI defaults to "C"
extern fn new_i32() -> i32 { 0 }

// Declares an extern fn with "stdcall" ABI
# #[cfg(target_arch = "x86_64")]
extern "stdcall" fn new_i32_stdcall() -> i32 { 0 }
```

Unlike normal functions, extern fns have type `extern "ABI" fn()`. This is the
same type as the functions declared in an extern block.

```rust
# extern fn new_i32() -> i32 { 0 }
let fptr: extern "C" fn() -> i32 = new_i32;
```

## Type aliases

A _type alias_ defines a new name for an existing [type]. Type aliases are
declared with the keyword `type`. Every value has a single, specific type, but
may implement several different traits, or be compatible with several different
type constraints.

[type]: types.html

For example, the following defines the type `Point` as a synonym for the type
`(u8, u8)`, the type of pairs of unsigned 8 bit integers:

```rust
type Point = (u8, u8);
let p: Point = (41, 68);
```

A type alias to an enum type cannot be used to qualify the constructors:

```rust
enum E { A }
type F = E;
let _: F = E::A;  // OK
// let _: F = F::A;  // Doesn't work
```

## Structs

A _struct_ is a nominal [struct type] defined with the keyword `struct`.

An example of a `struct` item and its use:

```rust
struct Point {x: i32, y: i32}
let p = Point {x: 10, y: 11};
let px: i32 = p.x;
```

A _tuple struct_ is a nominal [tuple type], also defined with the keyword
`struct`. For example:

[struct type]: types.html#struct-types
[tuple type]: types.html#tuple-types

```rust
struct Point(i32, i32);
let p = Point(10, 11);
let px: i32 = match p { Point(x, _) => x };
```

A _unit-like struct_ is a struct without any fields, defined by leaving off the
list of fields entirely. Such a struct implicitly defines a constant of its
type with the same name. For example:

```rust
struct Cookie;
let c = [Cookie, Cookie {}, Cookie, Cookie {}];
```

is equivalent to

```rust
struct Cookie {}
const Cookie: Cookie = Cookie {};
let c = [Cookie, Cookie {}, Cookie, Cookie {}];
```

The precise memory layout of a struct is not specified. One can specify a
particular layout using the [`repr` attribute].

[`repr` attribute]: attributes.html#ffi-attributes

## Enumerations

An _enumeration_ is a simultaneous definition of a nominal [enumerated type] as
well as a set of *constructors*, that can be used to create or pattern-match
values of the corresponding enumerated type.

[enumerated type]: types.html#enumerated-types

Enumerations are declared with the keyword `enum`.

An example of an `enum` item and its use:

```rust
enum Animal {
    Dog,
    Cat,
}

let mut a: Animal = Animal::Dog;
a = Animal::Cat;
```

Enumeration constructors can have either named or unnamed fields:

```rust
enum Animal {
    Dog (String, f64),
    Cat { name: String, weight: f64 },
}

let mut a: Animal = Animal::Dog("Cocoa".to_string(), 37.2);
a = Animal::Cat { name: "Spotty".to_string(), weight: 2.7 };
```

In this example, `Cat` is a _struct-like enum variant_, whereas `Dog` is simply
called an enum variant. Each enum instance has a _discriminant_ which is an
integer associated to it that is used to determine which variant it holds.

### C-like Enumerations

If there is no data attached to *any* of the variants of an enumeration it is
called a *c-like enumeration*. If a discriminant isn't specified, they start at
zero, and add one for each variant, in order. Each enum value is just its
discriminant which you can specify explicitly:

```rust
enum Foo {
    Bar,            // 0
    Baz = 123,
    Quux,           // 124
}
```

The right hand side of the specification is interpreted as an `isize` value,
but the compiler is allowed to use a smaller type in the actual memory layout.
The [`repr` attribute] can be added in order to change the type of the right
hand side and specify the memory layout.

[`repr` attribute]: attributes.html#ffi-attributes

You can also cast a c-like enum to get its discriminant:

```rust
# enum Foo { Baz = 123 }
let x = Foo::Baz as u32; // x is now 123u32
```

This only works as long as none of the variants have data attached. If it were
`Baz(i32)`, this is disallowed.

## Unions

A union declaration uses the same syntax as a struct declaration, except with
`union` in place of `struct`.

```rust
#[repr(C)]
union MyUnion {
    f1: u32,
    f2: f32,
}
```

The key property of unions is that all fields of a union share common storage.
As a result writes to one field of a union can overwrite its other fields, and
size of a union is determined by the size of its largest field.

A value of a union type can be created using the same syntax that is used for
struct types, except that it must specify exactly one field:

```rust
# union MyUnion { f1: u32, f2: f32 }
#
let u = MyUnion { f1: 1 };
```

The expression above creates a value of type `MyUnion` with active field `f1`.
Active field of a union can be accessed using the same syntax as struct fields:

```rust,ignore
let f = u.f1;
```

Inactive fields can be accessed as well (using the same syntax) if they are
sufficiently layout compatible with the current value kept by the union.
Reading incompatible fields results in undefined behavior. However, the active
field is not generally known statically, so all reads of union fields have to
be placed in `unsafe` blocks.

```rust
# union MyUnion { f1: u32, f2: f32 }
# let u = MyUnion { f1: 1 };
#
unsafe {
    let f = u.f1;
}
```

Writes to `Copy` union fields do not require reads for running destructors, so
these writes don't have to be placed in `unsafe` blocks

```rust
# union MyUnion { f1: u32, f2: f32 }
# let mut u = MyUnion { f1: 1 };
#
u.f1 = 2;
```

Commonly, code using unions will provide safe wrappers around unsafe union
field accesses.

Another way to access union fields is to use pattern matching. Pattern matching
on union fields uses the same syntax as struct patterns, except that the
pattern must specify exactly one field. Since pattern matching accesses
potentially inactive fields it has to be placed in `unsafe` blocks as well.

```rust
# union MyUnion { f1: u32, f2: f32 }
#
fn f(u: MyUnion) {
    unsafe {
        match u {
            MyUnion { f1: 10 } => { println!("ten"); }
            MyUnion { f2 } => { println!("{}", f2); }
        }
    }
}
```

Pattern matching may match a union as a field of a larger structure. In
particular, when using a Rust union to implement a C tagged union via FFI, this
allows matching on the tag and the corresponding field simultaneously:

```rust
#[repr(u32)]
enum Tag { I, F }

#[repr(C)]
union U {
    i: i32,
    f: f32,
}

#[repr(C)]
struct Value {
    tag: Tag,
    u: U,
}

fn is_zero(v: Value) -> bool {
    unsafe {
        match v {
            Value { tag: I, u: U { i: 0 } } => true,
            Value { tag: F, u: U { f: 0.0 } } => true,
            _ => false,
        }
    }
}
```

Since union fields share common storage, gaining write access to one field of a
union can give write access to all its remaining fields. Borrow checking rules
have to be adjusted to account for this fact. As a result, if one field of a
union is borrowed, all its remaining fields are borrowed as well for the same
lifetime.

```rust,ignore
// ERROR: cannot borrow `u` (via `u.f2`) as mutable more than once at a time
fn test() {
    let mut u = MyUnion { f1: 1 };
    unsafe {
        let b1 = &mut u.f1;
                      ---- first mutable borrow occurs here (via `u.f1`)
        let b2 = &mut u.f2;
                      ^^^^ second mutable borrow occurs here (via `u.f2`)
        *b1 = 5;
    }
    - first borrow ends here
    assert_eq!(unsafe { u.f1 }, 5);
}
```

As you could see, in many aspects (except for layouts, safety and ownership)
unions behave exactly like structs, largely as a consequence of inheriting
their syntactic shape from structs. This is also true for many unmentioned
aspects of Rust language (such as privacy, name resolution, type inference,
generics, trait implementations, inherent implementations, coherence, pattern
checking, etc etc etc).

More detailed specification for unions, including unstable bits, can be found
in [RFC 1897 "Unions v1.2"](https://github.com/rust-lang/rfcs/pull/1897).

## Constant items

A *constant item* is a named _[constant value]_ which is not associated with a
specific memory location in the program. Constants are essentially inlined
wherever they are used, meaning that they are copied directly into the relevant
context when used. References to the same constant are not necessarily
guaranteed to refer to the same memory address.

[constant value]: expressions.html#constant-expressions

Constant values must not have destructors, and otherwise permit most forms of
data. Constants may refer to the address of other constants, in which case the
address will have elided lifetimes where applicable, otherwise – in most cases
– defaulting to the `static` lifetime. (See below on [static lifetime
elision].) The compiler is, however, still at liberty to translate the constant
many times, so the address referred to may not be stable.

[static lifetime elision]: #static-lifetime-elision

Constants must be explicitly typed. The type may be any type that doesn't
implement [`Drop`] and has a `'static` lifetime: any references it contains
must have `'static` lifetimes.

[`Drop`]: the-drop-trait.html

```rust
const BIT1: u32 = 1 << 0;
const BIT2: u32 = 1 << 1;

const BITS: [u32; 2] = [BIT1, BIT2];
const STRING: &'static str = "bitstring";

struct BitsNStrings<'a> {
    mybits: [u32; 2],
    mystring: &'a str,
}

const BITS_N_STRINGS: BitsNStrings<'static> = BitsNStrings {
    mybits: BITS,
    mystring: STRING,
};
```

## Static items

A *static item* is similar to a *constant*, except that it represents a precise
memory location in the program. A static is never "inlined" at the usage site,
and all references to it refer to the same memory location. Static items have
the `static` lifetime, which outlives all other lifetimes in a Rust program.
Static items may be placed in read-only memory if they do not contain any
interior mutability.

Statics may contain interior mutability through the `UnsafeCell` language item.
All access to a static is safe, but there are a number of restrictions on
statics:

* Statics may not contain any destructors.
* The types of static values must ascribe to `Sync` to allow thread-safe
  access.
* Statics may not refer to other statics by value, only by reference.
* Constants cannot refer to statics.

Constants should in general be preferred over statics, unless large amounts of
data are being stored, or single-address and mutability properties are
required.

### Mutable statics

If a static item is declared with the `mut` keyword, then it is allowed to be
modified by the program. One of Rust's goals is to make concurrency bugs hard
to run into, and this is obviously a very large source of race conditions or
other bugs. For this reason, an `unsafe` block is required when either reading
or writing a mutable static variable. Care should be taken to ensure that
modifications to a mutable static are safe with respect to other threads
running in the same process.

Mutable statics are still very useful, however. They can be used with C
libraries and can also be bound from C libraries (in an `extern` block).

```rust
# fn atomic_add(_: &mut u32, _: u32) -> u32 { 2 }

static mut LEVELS: u32 = 0;

// This violates the idea of no shared state, and this doesn't internally
// protect against races, so this function is `unsafe`
unsafe fn bump_levels_unsafe1() -> u32 {
    let ret = LEVELS;
    LEVELS += 1;
    return ret;
}

// Assuming that we have an atomic_add function which returns the old value,
// this function is "safe" but the meaning of the return value may not be what
// callers expect, so it's still marked as `unsafe`
unsafe fn bump_levels_unsafe2() -> u32 {
    return atomic_add(&mut LEVELS, 1);
}
```

Mutable statics have the same restrictions as normal statics, except that the
type of the value is not required to ascribe to `Sync`.

#### `'static` lifetime elision

Both constant and static declarations of reference types have *implicit*
`'static` lifetimes unless an explicit lifetime is specified. As such, the
constant declarations involving `'static` above may be written without the
lifetimes. Returning to our previous example:

```rust
const BIT1: u32 = 1 << 0;
const BIT2: u32 = 1 << 1;

const BITS: [u32; 2] = [BIT1, BIT2];
const STRING: &str = "bitstring";

struct BitsNStrings<'a> {
    mybits: [u32; 2],
    mystring: &'a str,
}

const BITS_N_STRINGS: BitsNStrings = BitsNStrings {
    mybits: BITS,
    mystring: STRING,
};
```

Note that if the `static` or `const` items include function or closure
references, which themselves include references, the compiler will first try
the standard elision rules ([see discussion in the nomicon][elision-nomicon]).
If it is unable to resolve the lifetimes by its usual rules, it will default to
using the `'static` lifetime. By way of example:

[elision-nomicon]: ../nomicon/lifetime-elision.html

```rust,ignore
// Resolved as `fn<'a>(&'a str) -> &'a str`.
const RESOLVED_SINGLE: fn(&str) -> &str = ..

// Resolved as `Fn<'a, 'b, 'c>(&'a Foo, &'b Bar, &'c Baz) -> usize`.
const RESOLVED_MULTIPLE: Fn(&Foo, &Bar, &Baz) -> usize = ..

// There is insufficient information to bound the return reference lifetime
// relative to the argument lifetimes, so the signature is resolved as
// `Fn(&'static Foo, &'static Bar) -> &'static Baz`.
const RESOLVED_STATIC: Fn(&Foo, &Bar) -> &Baz = ..
```

## Traits

A _trait_ describes an abstract interface that types can implement. This
interface consists of associated items, which come in three varieties:

- [functions](#associated-functions-and-methods)
- [types](#associated-types)
- [constants](#associated-constants)

All traits define an implicit type parameter `Self` that refers to "the type
that is implementing this interface". Traits may also contain additional type
parameters. These type parameters (including `Self`) may be constrained by
other traits and so forth as usual.

Traits are implemented for specific types through separate [implementations].

### Associated functions and methods

Associated functions whose first parameter is named `self` are called methods
and may be invoked using `.` notation (e.g., `x.foo()`) as well as the usual
function call notation (`foo(x)`).

Consider the following trait:

```rust
# type Surface = i32;
# type BoundingBox = i32;
trait Shape {
    fn draw(&self, Surface);
    fn bounding_box(&self) -> BoundingBox;
}
```

This defines a trait with two methods. All values that have [implementations]
of this trait in scope can have their `draw` and `bounding_box` methods called,
using `value.bounding_box()` [syntax]. Note that `&self` is short for `self:
&Self`, and similarly, `self` is short for `self: Self` and  `&mut self` is
short for `self: &mut Self`.

[trait object]: types.html#trait-objects
[implementations]: #implementations
[syntax]: expressions.html#method-call-expressions

Traits can include default implementations of methods, as in:

```rust
trait Foo {
    fn bar(&self);
    fn baz(&self) { println!("We called baz."); }
}
```

Here the `baz` method has a default implementation, so types that implement
`Foo` need only implement `bar`. It is also possible for implementing types to
override a method that has a default implementation.

Type parameters can be specified for a trait to make it generic. These appear
after the trait name, using the same syntax used in [generic
functions](#generic-functions).

```rust
trait Seq<T> {
    fn len(&self) -> u32;
    fn elt_at(&self, n: u32) -> T;
    fn iter<F>(&self, F) where F: Fn(T);
}
```

Associated functions may lack a `self` argument, sometimes called 'static
methods'. This means that they can only be called with function call syntax
(`f(x)`) and not method call syntax (`obj.f()`). The way to refer to the name
of a static method is to qualify it with the trait name or type name, treating
the trait name like a module. For example:

```rust
trait Num {
    fn from_i32(n: i32) -> Self;
}
impl Num for f64 {
    fn from_i32(n: i32) -> f64 { n as f64 }
}
let x: f64 = Num::from_i32(42);
let x: f64 = f64::from_i32(42);
```


### Associated Types

It is also possible to define associated types for a trait. Consider the
following example of a `Container` trait. Notice how the type is available for
use in the method signatures:

```rust
trait Container {
    type E;
    fn empty() -> Self;
    fn insert(&mut self, Self::E);
}
```

In order for a type to implement this trait, it must not only provide
implementations for every method, but it must specify the type `E`. Here's an
implementation of `Container` for the standard library type `Vec`:

```rust
# trait Container {
#     type E;
#     fn empty() -> Self;
#     fn insert(&mut self, Self::E);
# }
impl<T> Container for Vec<T> {
    type E = T;
    fn empty() -> Vec<T> { Vec::new() }
    fn insert(&mut self, x: T) { self.push(x); }
}
```

### Associated Constants

A trait can define constants like this:

```rust
trait Foo {
    const ID: i32;
}

impl Foo for i32 {
    const ID: i32 = 1;
}

fn main() {
    assert_eq!(1, i32::ID);
}
```

Any implementor of `Foo` will have to define `ID`. Without the definition:

```rust,compile_fail,E0046
trait Foo {
    const ID: i32;
}

impl Foo for i32 {
}
```

gives

```text
error: not all trait items implemented, missing: `ID` [E0046]
     impl Foo for i32 {
     }
```

A default value can be implemented as well:

```rust
trait Foo {
    const ID: i32 = 1;
}

impl Foo for i32 {
}

impl Foo for i64 {
    const ID: i32 = 5;
}

fn main() {
    assert_eq!(1, i32::ID);
    assert_eq!(5, i64::ID);
}
```

As you can see, when implementing `Foo`, you can leave it unimplemented, as
with `i32`. It will then use the default value. But, as in `i64`, we can also
add our own definition.

Associated constants don’t have to be associated with a trait. An `impl` block
for a `struct` or an `enum` works fine too:

```rust
struct Foo;

impl Foo {
    const FOO: u32 = 3;
}
```

### Trait bounds

Generic functions may use traits as _bounds_ on their type parameters. This
will have three effects:

- Only types that have the trait may instantiate the parameter.
- Within the generic function, the methods of the trait can be called on values
  that have the parameter's type. Associated types can be used in the
  function's signature, and associated constants can be used in expressions
  within the function body.
- Generic functions and types with the same or weaker bounds can use the
  generic type in the function body or signature.

For example:

```rust
# type Surface = i32;
# trait Shape { fn draw(&self, Surface); }
struct Figure<S: Shape>(S, S);
fn draw_twice<T: Shape>(surface: Surface, sh: T) {
    sh.draw(surface);
    sh.draw(surface);
}
fn draw_figure<U: Shape>(surface: Surface, Figure(sh1, sh2): Figure<U>) {
    sh1.draw(surface);
    draw_twice(surface, sh2); // Can call this since U: Shape
}
```

### Trait objects

Traits also define a [trait object] with the same name as the trait. Values of
this type are created by coercing from a pointer of some specific type to a
pointer of trait type. For example, `&T` could be coerced to `&Shape` if `T:
Shape` holds (and similarly for `Box<T>`). This coercion can either be implicit
or [explicit]. Here is an example of an explicit coercion:

[trait object]: types.html#trait-objects
[explicit]: expressions.html#type-cast-expressions

```rust
trait Shape { }
impl Shape for i32 { }
let mycircle = 0i32;
let myshape: Box<Shape> = Box::new(mycircle) as Box<Shape>;
```

The resulting value is a box containing the value that was cast, along with
information that identifies the methods of the implementation that was used.
Values with a trait type can have [methods called] on them, for any method in
the trait, and can be used to instantiate type parameters that are bounded by
the trait.

[methods called]: expressions.html#method-call-expressions

### Supertraits


Trait bounds on `Self` are considered "supertraits". These are required to be
acyclic.  Supertraits are somewhat different from other constraints in that
they affect what methods are available in the vtable when the trait is used as
a [trait object]. Consider the following example:

```rust
trait Shape { fn area(&self) -> f64; }
trait Circle : Shape { fn radius(&self) -> f64; }
```

The syntax `Circle : Shape` means that types that implement `Circle` must also
have an implementation for `Shape`. Multiple supertraits are separated by `+`,
`trait Circle : Shape + PartialEq { }`. In an implementation of `Circle` for a
given type `T`, methods can refer to `Shape` methods, since the typechecker
checks that any type with an implementation of `Circle` also has an
implementation of `Shape`:

```rust
struct Foo;

trait Shape { fn area(&self) -> f64; }
trait Circle : Shape { fn radius(&self) -> f64; }
impl Shape for Foo {
    fn area(&self) -> f64 {
        0.0
    }
}
impl Circle for Foo {
    fn radius(&self) -> f64 {
        println!("calling area: {}", self.area());

        0.0
    }
}

let c = Foo;
c.radius();
```

In type-parameterized functions, methods of the supertrait may be called on
values of subtrait-bound type parameters. Referring to the previous example of
`trait Circle : Shape`:

```rust
# trait Shape { fn area(&self) -> f64; }
# trait Circle : Shape { fn radius(&self) -> f64; }
fn radius_times_area<T: Circle>(c: T) -> f64 {
    // `c` is both a Circle and a Shape
    c.radius() * c.area()
}
```

Likewise, supertrait methods may also be called on trait objects.

```rust
# trait Shape { fn area(&self) -> f64; }
# trait Circle : Shape { fn radius(&self) -> f64; }
# impl Shape for i32 { fn area(&self) -> f64 { 0.0 } }
# impl Circle for i32 { fn radius(&self) -> f64 { 0.0 } }
# let mycircle = 0i32;
let mycircle = Box::new(mycircle) as Box<Circle>;
let nonsense = mycircle.radius() * mycircle.area();
```

## Implementations

An _implementation_ is an item that can implement a [trait](#traits) for a
specific type.

Implementations are defined with the keyword `impl`.

```rust
# #[derive(Copy, Clone)]
# struct Point {x: f64, y: f64};
# type Surface = i32;
# struct BoundingBox {x: f64, y: f64, width: f64, height: f64};
# trait Shape { fn draw(&self, Surface); fn bounding_box(&self) -> BoundingBox; }
# fn do_draw_circle(s: Surface, c: Circle) { }
struct Circle {
    radius: f64,
    center: Point,
}

impl Copy for Circle {}

impl Clone for Circle {
    fn clone(&self) -> Circle { *self }
}

impl Shape for Circle {
    fn draw(&self, s: Surface) { do_draw_circle(s, *self); }
    fn bounding_box(&self) -> BoundingBox {
        let r = self.radius;
        BoundingBox {
            x: self.center.x - r,
            y: self.center.y - r,
            width: 2.0 * r,
            height: 2.0 * r,
        }
    }
}
```

It is possible to define an implementation without referring to a trait. The
methods in such an implementation can only be used as direct calls on the
values of the type that the implementation targets. In such an implementation,
the trait type and `for` after `impl` are omitted. Such implementations are
limited to nominal types (enums, structs, unions, trait objects), and the
implementation must appear in the same crate as the `Self` type:

```rust
struct Point {x: i32, y: i32}

impl Point {
    fn log(&self) {
        println!("Point is at ({}, {})", self.x, self.y);
    }
}

let my_point = Point {x: 10, y:11};
my_point.log();
```

When a trait _is_ specified in an `impl`, all methods declared as part of the
trait must be implemented, with matching types and type parameter counts.

An implementation can take type and lifetime parameters, which can be used in
the rest of the implementation. Type parameters declared for an implementation
must be used at least once in either the trait or the type of an
implementation. Implementation parameters are written after the `impl` keyword.

```rust
# trait Seq<T> { fn dummy(&self, _: T) { } }
impl<T> Seq<T> for Vec<T> {
    /* ... */
}
impl Seq<bool> for u32 {
    /* Treat the integer as a sequence of bits */
}
```

## External blocks

External blocks form the basis for Rust's foreign function interface.
Declarations in an external block describe symbols in external, non-Rust
libraries.

Functions within external blocks are declared in the same way as other Rust
functions, with the exception that they may not have a body and are instead
terminated by a semicolon.

Functions within external blocks may be called by Rust code, just like
functions defined in Rust. The Rust compiler automatically translates between
the Rust ABI and the foreign ABI.

Functions within external blocks may be variadic by specifying `...` after one
or more named arguments in the argument list:

```rust,ignore
extern {
    fn foo(x: i32, ...);
}
```

A number of [attributes] control the behavior of external blocks.

[attributes]: attributes.html#ffi-attributes

By default external blocks assume that the library they are calling uses the
standard C ABI on the specific platform. Other ABIs may be specified using an
`abi` string, as shown here:

```rust,ignore
// Interface to the Windows API
extern "stdcall" { }
```

There are three ABI strings which are cross-platform, and which all compilers
are guaranteed to support:

* `extern "Rust"` -- The default ABI when you write a normal `fn foo()` in any
  Rust code.
* `extern "C"` -- This is the same as `extern fn foo()`; whatever the default
  your C compiler supports.
* `extern "system"` -- Usually the same as `extern "C"`, except on Win32, in
  which case it's `"stdcall"`, or what you should use to link to the Windows
  API itself

There are also some platform-specific ABI strings:

* `extern "cdecl"` -- The default for x86\_32 C code.
* `extern "stdcall"` -- The default for the Win32 API on x86\_32.
* `extern "win64"` -- The default for C code on x86\_64 Windows.
* `extern "sysv64"` -- The default for C code on non-Windows x86\_64.
* `extern "aapcs"` -- The default for ARM.
* `extern "fastcall"` -- The `fastcall` ABI -- corresponds to MSVC's
  `__fastcall` and GCC and clang's `__attribute__((fastcall))`
* `extern "vectorcall"` -- The `vectorcall` ABI -- corresponds to MSVC's
  `__vectorcall` and clang's `__attribute__((vectorcall))`

Finally, there are some rustc-specific ABI strings:

* `extern "rust-intrinsic"` -- The ABI of rustc intrinsics.
* `extern "rust-call"` -- The ABI of the Fn::call trait functions.
* `extern "platform-intrinsic"` -- Specific platform intrinsics -- like, for
  example, `sqrt` -- have this ABI. You should never have to deal with it.

The `link` attribute allows the name of the library to be specified. When
specified the compiler will attempt to link against the native library of the
specified name.

```rust,ignore
#[link(name = "crypto")]
extern { }
```

The type of a function declared in an extern block is `extern "abi" fn(A1, ...,
An) -> R`, where `A1...An` are the declared types of its arguments and `R` is
the declared return type.

It is valid to add the `link` attribute on an empty extern block. You can use
this to satisfy the linking requirements of extern blocks elsewhere in your
code (including upstream crates) instead of adding the attribute to each extern
block.<|MERGE_RESOLUTION|>--- conflicted
+++ resolved
@@ -274,18 +274,12 @@
 
 ## Functions
 
-<<<<<<< HEAD
-A _function item_ defines a sequence of [statements] and a final [expression],
-along with a name and a set of parameters. Other than a name, all these are
-optional. Functions are declared with the keyword `fn`. Functions may declare a
-=======
-A _function_ consists of a [block], along with a name and a set of
-parameters. Other than a name, all these are optional.
-Functions are declared with the keyword `fn`. Functions may declare a
->>>>>>> 75aee625
-set of *input* [*variables*][variables] as parameters, through which the caller
-passes arguments into the function, and the *output* [*type*][type] of the
-value the function will return to its caller on completion.
+A _function_ consists of a [block], along with a name and a set of parameters.
+Other than a name, all these are optional. Functions are declared with the
+keyword `fn`. Functions may declare a set of *input* [*variables*][variables]
+as parameters, through which the caller passes arguments into the function, and
+the *output* [*type*][type] of the value the function will return to its caller
+on completion.
 
 [block]: expressions.html#block-expressions
 [variables]: variables.html
@@ -313,7 +307,7 @@
 
 The block of a function is conceptually wrapped in a block that binds the
 argument patterns and then `return`s the value of the function's block. This
-means that the tail expression of the block, if evaluated, ends up being 
+means that the tail expression of the block, if evaluated, ends up being
 returned to the caller. As usual, an explicit return expression within
 the body of the function will short-cut that implicit return, if reached.
 
